// ======================
// IMPORTS AND CONSTANTS
// ======================
const { app, BrowserWindow, ipcMain, dialog, globalShortcut, session } = require("electron");
const fs = require("fs");
const path = require("path");
const os = require("os");
const { default: PQueue } = require('p-queue'); // Added for controlled concurrency
const chokidar = require('chokidar'); // Added for file watching

// Configuration constants
const MAX_DIRECTORY_LOAD_TIME = 300000; // 5 minutes timeout for large repositories
const MAX_FILE_SIZE = 5 * 1024 * 1024; // 5MB max file size
const CONCURRENT_DIRS = 4;  // Number of directories to process in parallel
const CHUNK_SIZE = 30;      // Number of files to process in one chunk

// Default ignore patterns that should always be applied
const DEFAULT_PATTERNS = [
  ".git", ".svn", ".hg", "node_modules", "bower_components", "vendor",
  "dist", "build", "out", ".next", "target", "bin", "Debug", "Release",
  "x64", "x86", ".output", "*.min.js", "*.min.css", "*.bundle.js",
  "*.compiled.*", "*.generated.*", ".cache", ".parcel-cache", ".webpack",
  ".turbo", ".idea", ".vscode", ".vs", ".DS_Store", "Thumbs.db", "desktop.ini"
];

// ======================
// GLOBAL STATE
// ======================
let isLoadingDirectory = false;
let loadingTimeoutId = null;
<<<<<<< HEAD
let currentWatcher = null; // Added for file watching
=======
let currentWatcher = null;
const MAX_DIRECTORY_LOAD_TIME = 60000; // 60 seconds timeout
>>>>>>> 1ecad8bd

/**
 * @typedef {Object} DirectoryLoadingProgress
 * @property {number} directories - Number of directories processed
 * @property {number} files - Number of files processed
 */
let currentProgress = { directories: 0, files: 0 };
 
 // Throttling for status updates
 let lastStatusUpdateTime = 0;
 const STATUS_UPDATE_INTERVAL = 200; // ms
 
 // Global caches
 const ignoreCache = new Map();  // Cache for ignore filters keyed by normalized root directory
 const fileCache = new Map();    // Cache for file metadata keyed by normalized file path
 const fileTypeCache = new Map(); // Cache for binary file type detection results
 
// ======================
// MODULE INITIALIZATION
// ======================
let ignore;
try {
  ignore = require("ignore");
  console.log("Successfully loaded ignore module");
} catch (err) {
  console.error("Failed to load ignore module:", err);
  // Simple fallback implementation
  ignore = {
    createFilter: () => (path) => !excludedFiles.includes(path),
  };
  console.log("Using fallback for ignore module");
}

let tiktoken;
try {
  tiktoken = require("tiktoken");
  console.log("Successfully loaded tiktoken module");
} catch (err) {
  console.error("Failed to load tiktoken module:", err);
  tiktoken = null;
}

// Import the excluded files list
const { excludedFiles, binaryExtensions } = require("./excluded-files");

let encoder;
try {
  if (tiktoken) {
    encoder = tiktoken.get_encoding("o200k_base"); // gpt-4o encoding
    console.log("Tiktoken encoder initialized successfully");
  } else {
    throw new Error("Tiktoken module not available");
  }
} catch (err) {
  console.error("Failed to initialize tiktoken encoder:", err);
  console.log("Using fallback token counter");
  encoder = null;
}

// ======================
// PATH UTILITIES
// ======================
function normalizePath(filePath) {
  if (!filePath) return filePath;

  if (process.platform === 'win32' && filePath.startsWith('\\\\')) {
    return '\\\\' + filePath.slice(2).replace(/\\/g, '/');
  }

  return filePath.replace(/\\/g, '/');
}

function getPathSeparator() {
  return path.sep;
}

function ensureAbsolutePath(inputPath) {
  if (!path.isAbsolute(inputPath)) {
    inputPath = path.resolve(inputPath);
  }
  return normalizePath(inputPath);
}

function safePathJoin(...paths) {
  const joined = path.join(...paths);
  return normalizePath(joined);
}

function safeRelativePath(from, to) {
  from = normalizePath(from);
  to = normalizePath(to);
  
  if (process.platform === 'win32') {
    from = from.toLowerCase();
    to = to.toLowerCase();
  }
  
  let relativePath = path.relative(from, to);
  return normalizePath(relativePath);
}

function isValidPath(pathToCheck) {
  try {
    path.parse(pathToCheck);
    return true;
  } catch (err) {
    return false;
  }
}

// ======================
// IGNORE CACHE LOGIC
// ======================
async function collectGitignoreMapRecursive(startDir, rootDir, currentMap = new Map()) {
  const normalizedStartDir = normalizePath(startDir);
  const normalizedRootDir = normalizePath(rootDir);

<<<<<<< HEAD
  try {
    await fs.promises.access(normalizedStartDir, fs.constants.R_OK);
  } catch (err) {
    console.warn(`Cannot access directory: ${normalizedStartDir}`, err);
    return currentMap;
  }

  // Read .gitignore in current directory
  const gitignorePath = safePathJoin(normalizedStartDir, '.gitignore');
  try {
    const content = await fs.promises.readFile(gitignorePath, 'utf8');
    const patterns = content.split(/\r?\n/)
      .map(line => line.trim())
      .filter(line => line && !line.startsWith('#'));

    if (patterns.length > 0) {
      const relativeDirPath = safeRelativePath(normalizedRootDir, normalizedStartDir) || '.';
      currentMap.set(relativeDirPath, patterns);
      console.log(`Found .gitignore in ${relativeDirPath} with ${patterns.length} patterns`);
    }
  } catch (err) {
    if (err.code !== 'ENOENT') {
      console.error(`Error reading ${gitignorePath}:`, err);
    }
  }

  // Recursively scan subdirectories in parallel
  try {
    const dirents = await fs.promises.readdir(normalizedStartDir, { withFileTypes: true });
    const subdirs = dirents.filter(dirent => dirent.isDirectory());
    
    // Process subdirectories in parallel
    await Promise.all(subdirs.map(async (dirent) => {
      const subDir = safePathJoin(normalizedStartDir, dirent.name);
      await collectGitignoreMapRecursive(subDir, normalizedRootDir, currentMap);
    }));
  } catch (err) {
    console.error(`Error reading directory ${normalizedStartDir} for recursion:`, err);
  }

  return currentMap;
=======
// Initialize tokenizer with better error handling
let tiktoken;

// Initialize chokidar for file watching
let chokidar;
try {
  // eslint-disable-next-line @typescript-eslint/no-var-requires
  chokidar = require('chokidar');
  console.log("Successfully loaded chokidar module");
} catch (err) {
  console.error("Failed to load chokidar module:", err);
  chokidar = null; // Set to null if loading fails
}
try {
  tiktoken = require("tiktoken");
  console.log("Successfully loaded tiktoken module");
} catch (err) {
  console.error("Failed to load tiktoken module:", err);
  tiktoken = null;
>>>>>>> 1ecad8bd
}

// Pre-compiled default ignore filter for early checks
const defaultIgnoreFilter = ignore().add(DEFAULT_PATTERNS);

function shouldIgnorePath(filePath, rootDir, currentDir, ignoreFilter, ignoreMode = 'automatic') {
  const relativeToRoot = safeRelativePath(rootDir, filePath);
  const relativeToCurrent = safeRelativePath(currentDir, filePath);
  
  // First check against default patterns (fast path)
  if (defaultIgnoreFilter.ignores(relativeToRoot)) {
    console.log('Skipped by default ignore patterns:', relativeToRoot);
    return true;
  }
  
  // Then check against root-relative patterns (global/default)
  if (ignoreFilter.ignores(relativeToRoot)) {
    return true;
  }
  
  // In global mode, we don't need contextual checks
  if (ignoreMode === 'global') {
    return false;
  }
  
  // Then check against current directory context (automatic mode only)
  const currentIgnoreFilter = createContextualIgnoreFilter(rootDir, currentDir, ignoreFilter);
  return currentIgnoreFilter.ignores(relativeToCurrent);
}

function createGlobalIgnoreFilter(customIgnores = []) {
  const normalizedCustomIgnores = (customIgnores || []).map(p => p.trim()).sort();
  const ig = ignore();
  const globalPatterns = [...DEFAULT_PATTERNS, ...excludedFiles, ...normalizedCustomIgnores].map(pattern => normalizePath(pattern));
  ig.add(globalPatterns);
  console.log(`[Global Mode] Added ${DEFAULT_PATTERNS.length} default patterns, ${excludedFiles.length} excluded files, and ${normalizedCustomIgnores.length} custom ignores`);
  
  console.log(`[Global Mode] Added ${globalPatterns.length} global patterns (${excludedFiles.length} excluded + ${normalizedCustomIgnores.length} custom)`);
  console.log(`[Global Mode] Custom ignores added:`, normalizedCustomIgnores);
  
  return ig;
}

function createContextualIgnoreFilter(rootDir, currentDir, parentIgnoreFilter, ignoreMode = 'automatic') {
  const ig = ignore();
  
  // 1. Add all patterns from parent filter (global/default patterns)
  if (parentIgnoreFilter && parentIgnoreFilter.rules) {
    const parentRules = parentIgnoreFilter.rules;
    // Extract pattern strings from parent rules
    const parentPatterns = Object.values(parentRules).map(rule => rule.pattern);
    // Filter out any undefined/empty patterns
    const validPatterns = parentPatterns.filter(p => p && typeof p === 'string');
    ig.add(validPatterns);
  }
  
  // 2. Only add patterns from .gitignore if in automatic mode
  if (ignoreMode === 'automatic') {
    const gitignorePath = safePathJoin(currentDir, '.gitignore');
    try {
      const content = fs.readFileSync(gitignorePath, 'utf8');
      const patterns = content.split(/\r?\n/)
        .map(line => line.trim())
        .filter(line => line && !line.startsWith('#'));
        
      if (patterns.length > 0) {
        // Adjust patterns to be relative to current directory
        const adjustedPatterns = patterns.map(pattern => {
          if (pattern.startsWith('/')) {
            return pattern.substring(1); // Make root-relative
          }
          if (!pattern.includes('**')) {
            // Make relative to current directory
            const relPath = safeRelativePath(rootDir, currentDir);
            return safePathJoin(relPath, pattern);
          }
          return pattern;
        });
        
        ig.add(adjustedPatterns);
        console.log(`[Contextual Filter] Added ${adjustedPatterns.length} patterns from ${gitignorePath}`);
      }
    } catch (err) {
      if (err.code !== 'ENOENT') {
        console.error(`Error reading ${gitignorePath}:`, err);
      }
    }
  }
  
  return ig;
}

async function loadGitignore(rootDir, window) {
  rootDir = ensureAbsolutePath(rootDir);
  const cacheKey = `${rootDir}:automatic`;
  
  if (ignoreCache.has(cacheKey)) {
    console.log(`Using cached ignore filter for automatic mode in:`, rootDir);
    const cached = ignoreCache.get(cacheKey);
    console.log('Cache entry details:', {
      patternCount: Object.keys(cached.patterns.gitignoreMap || {}).length
    });
    return cached.ig;
  }
  console.log(`Cache miss for key: ${cacheKey}`);

  const ig = ignore();

<<<<<<< HEAD
  try {
    // Combine default patterns with excludedFiles
    const defaultPatterns = [...DEFAULT_PATTERNS, ...excludedFiles];
    
    ig.add(defaultPatterns);
    console.log(`[Automatic Mode] Added ${DEFAULT_PATTERNS.length} default patterns and ${excludedFiles.length} excluded files`);
=======
  // Clean up shortcuts when window is closed
  mainWindow.on('closed', () => {
    globalShortcut.unregisterAll();
    if (currentWatcher) {
      currentWatcher.close().then(() => console.log('File watcher closed.'));
    }
  });
>>>>>>> 1ecad8bd

    const gitignoreMap = await collectGitignoreMapRecursive(rootDir, rootDir);
    let totalGitignorePatterns = 0;

<<<<<<< HEAD
    // Store raw patterns with their origin directory
    const patternOrigins = new Map();
    for (const [relativeDirPath, patterns] of gitignoreMap) {
      patternOrigins.set(relativeDirPath, patterns);
      
      // Add patterns to root filter (for backward compatibility)
      const patternsToAdd = patterns.map(pattern => {
        if (!pattern.startsWith('/') && !pattern.includes('**')) {
          const joinedPath = normalizePath(path.join(relativeDirPath === '.' ? '' : relativeDirPath, pattern));
          return joinedPath.replace(/^\.\//, '');
        } else if (pattern.startsWith('/')) {
          return pattern.substring(1);
        }
        return pattern;
      });
      
      if (patternsToAdd.length > 0) {
        ig.add(patternsToAdd);
        totalGitignorePatterns += patternsToAdd.length;
        console.log(`[Automatic Mode] Added ${patternsToAdd.length} repository patterns from ${relativeDirPath}/.gitignore`);
      }
    }
=======
/**
 * Processes a single file: reads stats, content, counts tokens, and checks ignore rules.
 * Used by both initial scan and live file watching.
 * @param {string} fullPath - Absolute path to the file.
 * @param {string} rootDir - Root directory for relative path calculation.
 * @param {object} ignoreFilter - The ignore filter instance.
 * @returns {Promise<object|null>} File data object or null if ignored/error.
 */
async function processSingleFile(fullPath, rootDir, ignoreFilter) {
  console.log(`Processing file: ${fullPath}`);
  try {
    // Ensure paths are absolute and normalized
    fullPath = ensureAbsolutePath(fullPath);
    rootDir = ensureAbsolutePath(rootDir);

    // Calculate relative path safely
    const relativePath = safeRelativePath(rootDir, fullPath);

    // Skip if invalid path or outside root
    if (!isValidPath(relativePath) || relativePath.startsWith('..')) {
      console.log('Skipping file outside root:', fullPath);
      return null;
    }

    // Check ignore rules
    if (ignoreFilter.ignores(relativePath)) {
      return null;
    }

    const stats = await fs.promises.stat(fullPath);
    const fileData = {
      name: path.basename(fullPath),
      path: normalizePath(fullPath),
      relativePath: relativePath,
      size: stats.size,
      isBinary: false,
      isSkipped: false,
      content: "",
      tokenCount: 0,
      excludedByDefault: shouldExcludeByDefault(fullPath, rootDir)
    };

    // Handle binary, large files, read content and count tokens
    if (stats.size > MAX_FILE_SIZE) {
      fileData.isSkipped = true;
      fileData.error = "File too large to process";
      return fileData;
    }

    // Check if file is binary
    const ext = path.extname(fullPath).substring(1).toLowerCase();
    if (binaryExtensions.includes(ext)) {
      fileData.isBinary = true;
      fileData.fileType = ext.toUpperCase();
      return fileData;
    }

    // Read file content
    const content = await fs.promises.readFile(fullPath, "utf8");
    fileData.content = content;
    fileData.tokenCount = countTokens(content);

    return fileData;
  } catch (err) {
    console.error(`Error processing single file ${fullPath}:`, err);
    // Return a skipped object on error to inform the UI
    return {
      name: path.basename(fullPath),
      path: normalizePath(fullPath),
      relativePath: safeRelativePath(rootDir, fullPath),
      size: 0,
      isBinary: false, // Assume not binary on error
      isSkipped: true,
      error: `Error: ${err.message}`,
      content: "",
      tokenCount: 0,
      excludedByDefault: shouldExcludeByDefault(fullPath, rootDir)
    };
  }
}

app.whenReady().then(() => {
  createWindow();
>>>>>>> 1ecad8bd

    if (totalGitignorePatterns > 0) {
      console.log(`[Automatic Mode] Added ${totalGitignorePatterns} repository-specific patterns (combined with ${defaultPatterns.length} default patterns) for:`, rootDir);
    }

<<<<<<< HEAD
    ignoreCache.set(cacheKey, {
      ig,
      patterns: {
        gitignoreMap: Object.fromEntries(gitignoreMap),
        patternOrigins: Object.fromEntries(patternOrigins)
      }
    });
=======
app.on("window-all-closed", () => {
  if (process.platform !== "darwin") {
    if (currentWatcher) {
      currentWatcher.close().then(() => console.log('File watcher closed before quit.'));
    }
    app.quit();
  }
});
>>>>>>> 1ecad8bd

    // Start file watcher after initial scan completes
    if (chokidar) {
      currentWatcher = chokidar.watch(rootDir, {
        ignored: (path) => shouldIgnorePath(path, rootDir, rootDir, ig),
        ignoreInitial: true,
        awaitWriteFinish: {
          stabilityThreshold: 2000,
          pollInterval: 100
        }
      }).on('error', (error) => {
        console.error('File watcher encountered an error:', error);
      });

      currentWatcher
        .on('add', path => {
          processSingleFile(path, rootDir, ig)
            .then(fileData => {
              if (fileData && window && !window.isDestroyed()) {
                window.webContents.send('file-added', fileData);
              }
            });
        })
        .on('change', path => {
          processSingleFile(path, rootDir, ig)
            .then(fileData => {
              if (fileData) {
                window.webContents.send('file-updated', fileData);
              }
            });
        })
        .on('unlink', path => {
          window.webContents.send('file-removed', {
            path: normalizePath(path),
            relativePath: safeRelativePath(rootDir, path)
          });
        });
    }
    return ig;
  } catch (err) {
    console.error(`Error in loadGitignore for ${rootDir}:`, err);
    return ig;
  }
}

function shouldExcludeByDefault(filePath, rootDir) {
  filePath = ensureAbsolutePath(filePath);
  rootDir = ensureAbsolutePath(rootDir);
  
  const relativePath = safeRelativePath(rootDir, filePath);
  
  if (!isValidPath(relativePath) || relativePath.startsWith('..')) {
    return true;
  }

  if (process.platform === 'win32') {
    if (/^(CON|PRN|AUX|NUL|COM[1-9]|LPT[1-9])$/i.test(path.basename(filePath))) {
      return true;
    }
    
    if (filePath.toLowerCase().includes('\\windows\\') || 
        filePath.toLowerCase().includes('\\system32\\')) {
      return true;
    }
  }

  if (process.platform === 'darwin') {
    if (filePath.includes('/.Spotlight-') || 
        filePath.includes('/.Trashes') || 
        filePath.includes('/.fseventsd')) {
      return true;
    }
  }

  if (process.platform === 'linux') {
    if (filePath.startsWith('/proc/') || 
        filePath.startsWith('/sys/') || 
        filePath.startsWith('/dev/')) {
      return true;
    }
  }

  const ig = ignore().add(excludedFiles);
  console.log(`[Default Exclude] Checking against ${excludedFiles.length} excluded files only`);
  return ig.ignores(relativePath);
}

// ======================
// FILE PROCESSING
// ======================
function isBinaryFile(filePath) {
  const ext = path.extname(filePath).toLowerCase();
  
  if (fileTypeCache.has(ext)) {
    return fileTypeCache.get(ext);
  }

  const isBinary = binaryExtensions.includes(ext);
  fileTypeCache.set(ext, isBinary);
  return isBinary;
}

function countTokens(text) {
  if (!encoder) {
    return Math.ceil(text.length / 4);
  }

  try {
    const cleanText = text.replace(/<\|endoftext\|>/g, '');
    const tokens = encoder.encode(cleanText);
    return tokens.length;
  } catch (err) {
    console.error("Error counting tokens:", err);
    return Math.ceil(text.length / 4);
  }
}

// Process a single file for the file watcher
async function processSingleFile(fullPath, rootDir, ignoreFilter) {
  try {
    fullPath = ensureAbsolutePath(fullPath);
    rootDir = ensureAbsolutePath(rootDir);
    const relativePath = safeRelativePath(rootDir, fullPath);

    if (!isValidPath(relativePath) || relativePath.startsWith('..')) {
      return null;
    }

    if (ignoreFilter.ignores(relativePath)) {
      return null;
    }

    const stats = await fs.promises.stat(fullPath);
    const fileData = {
      name: path.basename(fullPath),
      path: normalizePath(fullPath),
      relativePath: relativePath,
      size: stats.size,
      isBinary: false,
      isSkipped: false,
      content: "",
      tokenCount: 0,
      excludedByDefault: shouldExcludeByDefault(fullPath, rootDir)
    };

    if (stats.size > MAX_FILE_SIZE) {
      fileData.isSkipped = true;
      fileData.error = "File too large to process";
      return fileData;
    }

    const ext = path.extname(fullPath).toLowerCase();
    if (binaryExtensions.includes(ext)) {
      fileData.isBinary = true;
      fileData.fileType = ext.toUpperCase();
      return fileData;
    }

    const content = await fs.promises.readFile(fullPath, "utf8");
    fileData.content = content;
    fileData.tokenCount = countTokens(content);

    return fileData;
  } catch (err) {
    console.error(`Error processing single file ${fullPath}:`, err);
    return {
      name: path.basename(fullPath),
      path: normalizePath(fullPath),
      relativePath: safeRelativePath(rootDir, fullPath),
      size: 0,
      isBinary: false,
      isSkipped: true,
      error: `Error: ${err.message}`,
      content: "",
      tokenCount: 0,
      excludedByDefault: shouldExcludeByDefault(fullPath, rootDir)
    };
  }
}

async function processDirectory({ dirent, dir, rootDir, ignoreFilter, window, progress, currentDir = dir, ignoreMode = 'automatic' }) {
  const fullPath = safePathJoin(dir, dirent.name);
  const relativePath = safeRelativePath(rootDir, fullPath);

  // Early check against default ignore patterns
  if (defaultIgnoreFilter.ignores(relativePath)) {
    console.log('Skipped by default ignore patterns:', relativePath);
    return { results: [], progress };
  }

  if (fullPath.includes('.app') || fullPath === app.getAppPath() ||
      !isValidPath(relativePath) || relativePath.startsWith('..')) {
    console.log('Skipping directory:', fullPath);
    return { results: [], progress };
  }

  // In global mode, use the passed ignoreFilter directly
  const filterToUse = ignoreMode === 'global' ? ignoreFilter : createContextualIgnoreFilter(rootDir, currentDir, ignoreFilter, ignoreMode);

  if (!shouldIgnorePath(fullPath, rootDir, currentDir, filterToUse, ignoreMode)) {
    progress.directories++;
    window.webContents.send("file-processing-status", {
      status: "processing",
      message: `Scanning directories (${progress.directories} processed)... (Press ESC to cancel)`,
    });
    return readFilesRecursively(fullPath, rootDir, filterToUse, window, progress, fullPath, ignoreMode);
  }
  return { results: [], progress };
}

async function readFilesRecursively(dir, rootDir, ignoreFilter, window, progress = { directories: 0, files: 0 }, currentDir = dir, ignoreMode = 'automatic') {
  if (!ignoreFilter) {
    throw new Error('readFilesRecursively requires an ignoreFilter parameter');
  }
  if (!isLoadingDirectory) return { results: [], progress };
 
  dir = ensureAbsolutePath(dir);
  rootDir = ensureAbsolutePath(rootDir || dir);
 
  // Determine concurrency based on CPU cores, with a reasonable minimum and maximum
  const cpuCount = os.cpus().length;
  const fileQueueConcurrency = Math.max(2, Math.min(cpuCount, 8)); // e.g., Use between 2 and 8 concurrent file operations
  const fileQueue = new PQueue({ concurrency: fileQueueConcurrency });
  console.log(`Initializing file processing queue with concurrency: ${fileQueueConcurrency}`);
 
  let results = [];
  let fileProcessingErrors = []; // To collect errors without stopping
 
  try {
    const dirents = await fs.promises.readdir(dir, { withFileTypes: true });
    if (!isLoadingDirectory) return { results: [], progress };

    const directories = dirents.filter(dirent => dirent.isDirectory());
    const files = dirents.filter(dirent => dirent.isFile());

    for (let i = 0; i < directories.length; i += CONCURRENT_DIRS) {
      if (!isLoadingDirectory) return { results: [], progress };
      
      const batch = directories.slice(i, Math.min(i + CONCURRENT_DIRS, directories.length));
      
      const batchPromises = batch.map(dirent =>
          processDirectory({ dirent, dir, rootDir, ignoreFilter, window, progress, currentDir, ignoreMode })
      );

      const batchResults = await Promise.all(batchPromises);
      
      const combinedResults = batchResults.reduce((acc, curr) => {
        acc.results = acc.results.concat(curr.results);
        return acc;
      }, { results: [], progress });
      
      results = results.concat(combinedResults.results);
      if (!isLoadingDirectory) return { results: [], progress };
    }

    // Process files using the controlled concurrency queue
    for (const dirent of files) {
      if (!isLoadingDirectory) break; // Check cancellation before adding to queue
 
      fileQueue.add(async () => {
        if (!isLoadingDirectory) return; // Check cancellation again inside the task
 
        const fullPath = safePathJoin(dir, dirent.name);
        const relativePath = safeRelativePath(rootDir, fullPath);
        const fullPathNormalized = normalizePath(fullPath);
 
        try { // Wrap file processing in try/catch to handle errors within the queue task
          if (!isValidPath(relativePath) || relativePath.startsWith('..')) {
            console.log('Invalid path, skipping:', fullPath);
            return;
          }
 
          if (fullPath.includes('.app') || fullPath === app.getAppPath()) {
            console.log('System path, skipping:', fullPath);
            return;
          }
 
          // Early check against default ignore patterns
          if (defaultIgnoreFilter.ignores(relativePath)) {
            console.log('Skipped by default ignore patterns:', relativePath);
            return;
          }

          if (shouldIgnorePath(fullPath, rootDir, currentDir, ignoreFilter, ignoreMode)) {
            // console.log('Ignored by filter, skipping:', relativePath); // Can be noisy
            return;
          }
 
          if (fileCache.has(fullPathNormalized)) {
            // console.log('Using cached file data for:', fullPathNormalized); // Can be noisy
            results.push(fileCache.get(fullPathNormalized));
            progress.files++;
            return;
          }
 
          if (isBinaryFile(fullPath)) {
            // console.log('Binary file by extension, skipping content read:', fullPath); // Can be noisy
            const fileData = {
              name: dirent.name,
              path: fullPathNormalized,
              relativePath: relativePath,
              tokenCount: 0,
              size: 0,
              content: "",
              isBinary: true,
              isSkipped: false,
              fileType: path.extname(fullPath).substring(1).toUpperCase()
            };
 
            try {
              const stats = await fs.promises.stat(fullPath);
              if (!isLoadingDirectory) return;
              fileData.size = stats.size;
            } catch (statErr) {
              console.log('Could not get size for binary file:', fullPath, statErr.code);
              // Still add the file entry, just with size 0
            }
 
            fileCache.set(fullPathNormalized, fileData);
            results.push(fileData);
            progress.files++;
            return;
          }
 
          // Process non-binary files
          const stats = await fs.promises.stat(fullPath);
          if (!isLoadingDirectory) return;
 
          if (stats.size > MAX_FILE_SIZE) {
            const fileData = {
              name: dirent.name,
              path: fullPathNormalized,
              relativePath: relativePath,
              tokenCount: 0,
              size: stats.size,
              content: "",
              isBinary: false,
              isSkipped: true,
              error: "File too large to process"
            };
            fileCache.set(fullPathNormalized, fileData);
            results.push(fileData);
            progress.files++;
            return;
          }
 
          const fileContent = await fs.promises.readFile(fullPath, "utf8");
          if (!isLoadingDirectory) return;
 
          const fileData = {
            name: dirent.name,
            path: fullPathNormalized,
            relativePath: relativePath,
            content: fileContent, // Still loading full content for token counting
            tokenCount: countTokens(fileContent),
            size: stats.size,
            isBinary: false,
            isSkipped: false
          };
          fileCache.set(fullPathNormalized, fileData);
          results.push(fileData);
          progress.files++;
 
        } catch (err) {
          console.error(`Error processing file ${fullPath}:`, err.code || err.message);
          const errorData = {
            name: dirent.name,
            path: fullPathNormalized,
            relativePath: relativePath,
            tokenCount: 0,
            size: 0, // Attempt to get size if possible, otherwise 0
            isBinary: false,
            isSkipped: true,
            error: err.code === 'EPERM' ? "Permission denied" :
                   err.code === 'ENOENT' ? "File not found" :
                   err.code === 'EBUSY' ? "File busy" :
                   err.code === 'EMFILE' ? "Too many open files" :
                   "Could not read file"
          };
          // Try to get stats even if read failed
          try {
              const errorStats = await fs.promises.stat(fullPath);
              errorData.size = errorStats.size;
          } catch (statErr) { /* ignore */ }
 
          fileCache.set(fullPathNormalized, errorData);
          results.push(errorData); // Add error entry to results
          progress.files++; // Count errors as processed files for progress
          fileProcessingErrors.push({ path: fullPathNormalized, error: err.message });
        }
        
        // Throttle status updates (moved outside finally)
        const now = Date.now();
        if (now - lastStatusUpdateTime > STATUS_UPDATE_INTERVAL) {
          if (!isLoadingDirectory) return; // Check cancellation before sending IPC
          window.webContents.send("file-processing-status", {
            status: "processing",
            message: `Processing files (${progress.directories} dirs, ${progress.files} files)... (Press ESC to cancel)`,
          });
          lastStatusUpdateTime = now;
          if (progress.files % 500 === 0) { // Log less frequently
            console.log(`Progress update - Dirs: ${progress.directories}, Files: ${progress.files}, Queue Size: ${fileQueue.size}, Pending: ${fileQueue.pending}`);
          }
        }
      });
    }
 
    // Wait for all queued file processing tasks to complete
    await fileQueue.onIdle();
 
    if (fileProcessingErrors.length > 0) {
      console.warn(`Encountered ${fileProcessingErrors.length} errors during file processing.`);
      // Optionally send a summary of errors to the renderer
      // window.webContents.send("file-processing-errors", fileProcessingErrors);
    }
  } catch (err) {
    console.error(`Error reading directory ${dir}:`, err);
    if (err.code === 'EPERM' || err.code === 'EACCES') {
      console.log(`Skipping inaccessible directory: ${dir}`);
      return { results: [], progress };
    }
  }

  return { results, progress };
}

// ======================
// DIRECTORY LOADING MANAGEMENT
// ======================
function setupDirectoryLoadingTimeout(window, folderPath) {
  if (loadingTimeoutId) {
    clearTimeout(loadingTimeoutId);
  }
  
  loadingTimeoutId = setTimeout(() => {
    console.log(`Directory loading timed out after ${MAX_DIRECTORY_LOAD_TIME / 1000} seconds: ${folderPath}`);
    console.log(`Stats at timeout: Processed ${currentProgress.directories} directories and ${currentProgress.files} files`);
    cancelDirectoryLoading(window, "timeout");
  }, MAX_DIRECTORY_LOAD_TIME);

  currentProgress = { directories: 0, files: 0 };
}

function cancelDirectoryLoading(window, reason = "user") {
  if (!isLoadingDirectory) return;

  console.log(`Cancelling directory loading process (Reason: ${reason})`);
  console.log(`Stats at cancellation: Processed ${currentProgress.directories} directories and ${currentProgress.files} files`);

  isLoadingDirectory = false;

  if (loadingTimeoutId) {
    clearTimeout(loadingTimeoutId);
    loadingTimeoutId = null;
  }

  currentProgress = { directories: 0, files: 0 };

  if (window && window.webContents && !window.webContents.isDestroyed()) {
    const message = reason === "timeout"
      ? "Directory loading timed out after 5 minutes. Try clearing data and retrying."
      : "Directory loading cancelled";

    window.webContents.send("file-processing-status", {
      status: "cancelled",
      message: message,
    });
  } else {
    console.log("Window not available to send cancellation status.");
  }
}

// ======================
// IPC HANDLERS
// ======================
ipcMain.on("clear-main-cache", () => {
  console.log("Clearing main process caches");
  ignoreCache.clear();
  fileCache.clear();
  fileTypeCache.clear();
  console.log("Main process caches cleared (including ignoreCache)");
});

ipcMain.on("clear-ignore-cache", (event) => {
  console.log("Clearing ignore cache due to ignore settings change");
  ignoreCache.clear();
  console.log("Ignore cache cleared");
});

ipcMain.on("open-folder", async (event) => {
  const result = await dialog.showOpenDialog({
    properties: ["openDirectory"],
  });

  if (!result.canceled && result.filePaths && result.filePaths.length > 0) {
    const rawPath = result.filePaths[0];
    const normalizedPath = normalizePath(rawPath);
    try {
      console.log("Sending folder-selected event with normalized path:", normalizedPath);
      event.sender.send("folder-selected", normalizedPath);
    } catch (err) {
      console.error("Error sending folder-selected event:", err);
      event.sender.send("folder-selected", normalizedPath);
    }
  }
});

if (!ipcMain.eventNames().includes('get-ignore-patterns')) {
  ipcMain.handle("get-ignore-patterns", async (event, { folderPath, mode = 'automatic', customIgnores = [] } = {}) => {
    if (!folderPath) {
      console.error("get-ignore-patterns called without folderPath");
      return { error: "folderPath is required" };
    }

    try {
      let patterns;
      const normalizedPath = ensureAbsolutePath(folderPath);
      
      if (mode === 'global') {
        patterns = { global: [...excludedFiles, ...(customIgnores || [])] };
        const cacheKey = `${normalizedPath}:global:${JSON.stringify(customIgnores?.sort() || [])}`;
        ignoreCache.set(cacheKey, {
          ig: createGlobalIgnoreFilter(customIgnores),
          patterns
        });
      } else {
        await loadGitignore(normalizedPath);
        const cacheKey = `${normalizedPath}:automatic`;
        patterns = ignoreCache.get(cacheKey)?.patterns || { gitignoreMap: {} };
      }

      return { patterns };
    } catch (err) {
      console.error(`Error getting ignore patterns for ${folderPath}:`, err);
      return { error: err.message };
    }
  });
}

ipcMain.on("cancel-directory-loading", (event) => {
  cancelDirectoryLoading(BrowserWindow.fromWebContents(event.sender));
});

ipcMain.on("debug-file-selection", (event, data) => {
  console.log("DEBUG - File Selection:", data);
});

ipcMain.on("request-file-list", async (event, folderPath) => {
  console.log("Received request-file-list payload:", folderPath); // Log the entire payload
  if (isLoadingDirectory) {
    if (currentWatcher) {
      await currentWatcher.close();
      currentWatcher = null;
    }
    console.log("Already processing a directory, ignoring new request for:", folderPath);
    const window = BrowserWindow.fromWebContents(event.sender);
    if (window && window.webContents && !window.webContents.isDestroyed()) {
      window.webContents.send("file-processing-status", {
        status: "busy",
        message: "Already processing another directory. Please wait.",
      });
    }
    return;
  }

  try {
<<<<<<< HEAD
=======
    // Close previous watcher if it exists
    if (currentWatcher) {
      await currentWatcher.close();
      currentWatcher = null;
    }
>>>>>>> 1ecad8bd
    isLoadingDirectory = true;
    setupDirectoryLoadingTimeout(BrowserWindow.fromWebContents(event.sender), folderPath);

    event.sender.send("file-processing-status", {
      status: "processing",
      message: "Scanning directory structure... (Press ESC to cancel)",
    });

<<<<<<< HEAD
    currentProgress = { directories: 0, files: 0 };

    // Clear ignore cache if ignore settings were modified
    if (folderPath.ignoreSettingsModified) {
      console.log('Clearing ignore cache due to modified ignore settings');
      ignoreCache.clear();
    }

    console.log(`Loading ignore patterns for: ${folderPath.folderPath} in mode: ${folderPath.ignoreMode}`);
    let ignoreFilter;
    if (folderPath.ignoreMode === 'global') {
      console.log('Using global ignore filter with custom ignores:', folderPath.customIgnores);
      ignoreFilter = createGlobalIgnoreFilter(folderPath.customIgnores);
    } else { // Default to automatic
      console.log('Using automatic ignore filter (loading .gitignore)');
      ignoreFilter = await loadGitignore(folderPath.folderPath, BrowserWindow.fromWebContents(event.sender));
    }
    if (!ignoreFilter) {
      throw new Error('Failed to load ignore patterns');
    }
    console.log('Ignore patterns loaded successfully');

    const { results: files } = await readFilesRecursively(
      folderPath.folderPath,
      folderPath.folderPath,
      ignoreFilter,
      BrowserWindow.fromWebContents(event.sender),
      currentProgress,
      folderPath.folderPath,
      folderPath.ignoreMode
    );
=======
    // Process files with async/await
    const rootDir = ensureAbsolutePath(folderPath);
    const ignoreFilter = loadGitignore(rootDir);
    const files = await readFilesRecursively(rootDir, rootDir, ignoreFilter, BrowserWindow.fromWebContents(event.sender));
>>>>>>> 1ecad8bd
    
    if (!isLoadingDirectory) {
      return;
    }

    if (loadingTimeoutId) {
      clearTimeout(loadingTimeoutId);
      loadingTimeoutId = null;
    }
    isLoadingDirectory = false;

    event.sender.send("file-processing-status", {
      status: "complete",
      message: `Found ${files.length} files`,
    });

    const serializedFiles = files
      .filter(file => {
        if (typeof file?.path !== 'string') {
          console.warn('Invalid file object in files array:', file);
          return false;
        }
        return true;
      })
      .map(file => {
      return {
        path: file.path,
        relativePath: file.relativePath,
        name: file.name,
        size: file.size,
        isDirectory: file.isDirectory,
        extension: path.extname(file.name).toLowerCase(),
        excluded: shouldExcludeByDefault(file.path, folderPath.folderPath),
        content: file.content,
        tokenCount: file.tokenCount,
        isBinary: file.isBinary,
        isSkipped: file.isSkipped,
        error: file.error,
      };
    });

    event.sender.send("file-list-data", serializedFiles);

    // Start the file watcher only if chokidar loaded successfully
    if (chokidar) {
      console.log(`Starting file watcher for: ${rootDir}`);
      currentWatcher = chokidar.watch(rootDir, {
        ignored: (filePath) => {
          const absolutePath = ensureAbsolutePath(filePath);
          let relative = ''; // Initialize relative path

          try {
            relative = safeRelativePath(rootDir, absolutePath);
          } catch (err) {
            console.error(`Error calculating relative path for ${absolutePath} from ${rootDir}:`, err);
            return true; // Ignore if path calculation fails
          }

          // If relative path is empty, it's the root dir itself.
          // Don't pass empty string to ignores(). The root itself shouldn't be ignored by rules.
          if (relative === '') {
            return false; // Don't ignore the root directory based on patterns
          }

          const isInvalidOrOutside = !isValidPath(relative) || relative.startsWith('..');
          let isIgnoredByRules = false;

          if (!isInvalidOrOutside) {
            try {
              // Ensure ignoreFilter exists before calling ignores
              if (ignoreFilter && typeof ignoreFilter.ignores === 'function') {
                 isIgnoredByRules = ignoreFilter.ignores(relative); // 'relative' is guaranteed not empty here
              } else {
                 console.warn('ignoreFilter or ignoreFilter.ignores is not available.');
                 return true;
              }
            } catch(err) {
               console.error(`Error checking ignore rules for relative path '${relative}':`, err);
               return true; // Ignore if rules check fails
            }
          }

          const isIgnored = isInvalidOrOutside || isIgnoredByRules;
          return isIgnored;
        },
        ignoreInitial: true,
        persistent: true,
        awaitWriteFinish: {
          stabilityThreshold: 500,
          pollInterval: 100
        },
        depth: 99
      });

      currentWatcher
        .on('add', async (filePath) => {
          const normalizedPath = normalizePath(filePath);
          console.log(`<<< CHOKIDAR EVENT: add - ${normalizedPath} >>>`);
          const fileData = await processSingleFile(normalizedPath, rootDir, ignoreFilter);
          if (fileData) { // Send update even if skipped
            console.log(`[Watcher Sending IPC] file-added for ${normalizedPath}`);
            event.sender.send('file-added', fileData);
          }
        })
        .on('change', async (filePath) => {
          const normalizedPath = normalizePath(filePath);
          console.log(`<<< CHOKIDAR EVENT: change - ${normalizedPath} >>>`);
          const fileData = await processSingleFile(normalizedPath, rootDir, ignoreFilter);
          if (fileData) { // Send update even if skipped
            event.sender.send('file-updated', fileData);
          }
        })
        .on('unlink', (filePath) => {
          const normalizedPath = normalizePath(filePath);
          console.log(`<<< CHOKIDAR EVENT: unlink - ${normalizedPath} >>>`);
          event.sender.send('file-removed', normalizedPath);
        })
        .on('error', (error) => {
          console.error(`<<< CHOKIDAR ERROR: ${error} >>>`);
        })
        .on('ready', () => console.log('Initial scan complete. File watcher is ready.'));
    } else {
      console.warn("Chokidar module not available, live file watching disabled.");
    }
  } catch (err) {
    console.error("Error processing file list:", err);
    isLoadingDirectory = false;

    if (loadingTimeoutId) {
      clearTimeout(loadingTimeoutId);
      loadingTimeoutId = null;
    }

    event.sender.send("file-processing-status", {
      status: "error",
      message: `Error: ${err.message}`,
    });
  } finally {
    isLoadingDirectory = false;
    if (loadingTimeoutId) {
      clearTimeout(loadingTimeoutId);
      loadingTimeoutId = null;
    }
  }
});

// ======================
// ELECTRON WINDOW SETUP
// ======================
function createWindow() {
  const isSafeMode = process.argv.includes('--safe-mode');

  session.defaultSession.webRequest.onHeadersReceived((details, callback) => {
    callback({
      responseHeaders: {
        ...details.responseHeaders,
        'Content-Security-Policy': ["default-src 'self'; script-src 'self' 'unsafe-inline'; style-src 'self' 'unsafe-inline' https://fonts.googleapis.com; img-src 'self' data:; connect-src 'self'; font-src 'self' https://fonts.gstatic.com"]
      }
    });
  });

  const mainWindow = new BrowserWindow({
    width: 1200,
    height: 800,
    webPreferences: {
      nodeIntegration: false,
      contextIsolation: true,
      preload: path.join(__dirname, "preload.js"),
      devTools: {
        isDevToolsExtension: false,
        htmlFullscreen: false,
      },
    },
  });

  // Register the escape key to cancel directory loading
  globalShortcut.register('Escape', () => {
    if (isLoadingDirectory) {
      cancelDirectoryLoading(mainWindow);
    }
  });

  // Clean up watcher when window is closed
  mainWindow.on('closed', () => {
    globalShortcut.unregisterAll();
    if (currentWatcher) {
      currentWatcher.close().then(() => console.log('File watcher closed.'));
    }
  });

  mainWindow.webContents.once('did-finish-load', () => {
    mainWindow.webContents.send('startup-mode', {
      safeMode: isSafeMode
    });
  });

  app.on("window-all-closed", () => {
    if (process.platform !== "darwin") {
      if (currentWatcher) {
        currentWatcher.close().then(() => console.log('File watcher closed before quit.'));
      }
      app.quit();
    }
  });


  if (process.env.NODE_ENV === "development") {
    mainWindow.loadURL("http://localhost:5173");
    mainWindow.webContents.openDevTools();
  } else {
    mainWindow.loadFile(path.join(__dirname, "dist", "index.html"));
  }
}

// ======================
// APP LIFECYCLE
// ======================
app.whenReady().then(() => {
  createWindow();

  app.on("activate", () => {
    if (BrowserWindow.getAllWindows().length === 0) createWindow();
  });
});

app.on("window-all-closed", () => {
  if (process.platform !== "darwin") {
    app.quit();
  }
});<|MERGE_RESOLUTION|>--- conflicted
+++ resolved
@@ -28,12 +28,7 @@
 // ======================
 let isLoadingDirectory = false;
 let loadingTimeoutId = null;
-<<<<<<< HEAD
 let currentWatcher = null; // Added for file watching
-=======
-let currentWatcher = null;
-const MAX_DIRECTORY_LOAD_TIME = 60000; // 60 seconds timeout
->>>>>>> 1ecad8bd
 
 /**
  * @typedef {Object} DirectoryLoadingProgress
@@ -151,7 +146,6 @@
   const normalizedStartDir = normalizePath(startDir);
   const normalizedRootDir = normalizePath(rootDir);
 
-<<<<<<< HEAD
   try {
     await fs.promises.access(normalizedStartDir, fs.constants.R_OK);
   } catch (err) {
@@ -193,27 +187,6 @@
   }
 
   return currentMap;
-=======
-// Initialize tokenizer with better error handling
-let tiktoken;
-
-// Initialize chokidar for file watching
-let chokidar;
-try {
-  // eslint-disable-next-line @typescript-eslint/no-var-requires
-  chokidar = require('chokidar');
-  console.log("Successfully loaded chokidar module");
-} catch (err) {
-  console.error("Failed to load chokidar module:", err);
-  chokidar = null; // Set to null if loading fails
-}
-try {
-  tiktoken = require("tiktoken");
-  console.log("Successfully loaded tiktoken module");
-} catch (err) {
-  console.error("Failed to load tiktoken module:", err);
-  tiktoken = null;
->>>>>>> 1ecad8bd
 }
 
 // Pre-compiled default ignore filter for early checks
@@ -322,27 +295,16 @@
 
   const ig = ignore();
 
-<<<<<<< HEAD
   try {
     // Combine default patterns with excludedFiles
     const defaultPatterns = [...DEFAULT_PATTERNS, ...excludedFiles];
     
     ig.add(defaultPatterns);
     console.log(`[Automatic Mode] Added ${DEFAULT_PATTERNS.length} default patterns and ${excludedFiles.length} excluded files`);
-=======
-  // Clean up shortcuts when window is closed
-  mainWindow.on('closed', () => {
-    globalShortcut.unregisterAll();
-    if (currentWatcher) {
-      currentWatcher.close().then(() => console.log('File watcher closed.'));
-    }
-  });
->>>>>>> 1ecad8bd
 
     const gitignoreMap = await collectGitignoreMapRecursive(rootDir, rootDir);
     let totalGitignorePatterns = 0;
 
-<<<<<<< HEAD
     // Store raw patterns with their origin directory
     const patternOrigins = new Map();
     for (const [relativeDirPath, patterns] of gitignoreMap) {
@@ -365,97 +327,11 @@
         console.log(`[Automatic Mode] Added ${patternsToAdd.length} repository patterns from ${relativeDirPath}/.gitignore`);
       }
     }
-=======
-/**
- * Processes a single file: reads stats, content, counts tokens, and checks ignore rules.
- * Used by both initial scan and live file watching.
- * @param {string} fullPath - Absolute path to the file.
- * @param {string} rootDir - Root directory for relative path calculation.
- * @param {object} ignoreFilter - The ignore filter instance.
- * @returns {Promise<object|null>} File data object or null if ignored/error.
- */
-async function processSingleFile(fullPath, rootDir, ignoreFilter) {
-  console.log(`Processing file: ${fullPath}`);
-  try {
-    // Ensure paths are absolute and normalized
-    fullPath = ensureAbsolutePath(fullPath);
-    rootDir = ensureAbsolutePath(rootDir);
-
-    // Calculate relative path safely
-    const relativePath = safeRelativePath(rootDir, fullPath);
-
-    // Skip if invalid path or outside root
-    if (!isValidPath(relativePath) || relativePath.startsWith('..')) {
-      console.log('Skipping file outside root:', fullPath);
-      return null;
-    }
-
-    // Check ignore rules
-    if (ignoreFilter.ignores(relativePath)) {
-      return null;
-    }
-
-    const stats = await fs.promises.stat(fullPath);
-    const fileData = {
-      name: path.basename(fullPath),
-      path: normalizePath(fullPath),
-      relativePath: relativePath,
-      size: stats.size,
-      isBinary: false,
-      isSkipped: false,
-      content: "",
-      tokenCount: 0,
-      excludedByDefault: shouldExcludeByDefault(fullPath, rootDir)
-    };
-
-    // Handle binary, large files, read content and count tokens
-    if (stats.size > MAX_FILE_SIZE) {
-      fileData.isSkipped = true;
-      fileData.error = "File too large to process";
-      return fileData;
-    }
-
-    // Check if file is binary
-    const ext = path.extname(fullPath).substring(1).toLowerCase();
-    if (binaryExtensions.includes(ext)) {
-      fileData.isBinary = true;
-      fileData.fileType = ext.toUpperCase();
-      return fileData;
-    }
-
-    // Read file content
-    const content = await fs.promises.readFile(fullPath, "utf8");
-    fileData.content = content;
-    fileData.tokenCount = countTokens(content);
-
-    return fileData;
-  } catch (err) {
-    console.error(`Error processing single file ${fullPath}:`, err);
-    // Return a skipped object on error to inform the UI
-    return {
-      name: path.basename(fullPath),
-      path: normalizePath(fullPath),
-      relativePath: safeRelativePath(rootDir, fullPath),
-      size: 0,
-      isBinary: false, // Assume not binary on error
-      isSkipped: true,
-      error: `Error: ${err.message}`,
-      content: "",
-      tokenCount: 0,
-      excludedByDefault: shouldExcludeByDefault(fullPath, rootDir)
-    };
-  }
-}
-
-app.whenReady().then(() => {
-  createWindow();
->>>>>>> 1ecad8bd
 
     if (totalGitignorePatterns > 0) {
       console.log(`[Automatic Mode] Added ${totalGitignorePatterns} repository-specific patterns (combined with ${defaultPatterns.length} default patterns) for:`, rootDir);
     }
 
-<<<<<<< HEAD
     ignoreCache.set(cacheKey, {
       ig,
       patterns: {
@@ -463,16 +339,6 @@
         patternOrigins: Object.fromEntries(patternOrigins)
       }
     });
-=======
-app.on("window-all-closed", () => {
-  if (process.platform !== "darwin") {
-    if (currentWatcher) {
-      currentWatcher.close().then(() => console.log('File watcher closed before quit.'));
-    }
-    app.quit();
-  }
-});
->>>>>>> 1ecad8bd
 
     // Start file watcher after initial scan completes
     if (chokidar) {
@@ -1039,14 +905,6 @@
   }
 
   try {
-<<<<<<< HEAD
-=======
-    // Close previous watcher if it exists
-    if (currentWatcher) {
-      await currentWatcher.close();
-      currentWatcher = null;
-    }
->>>>>>> 1ecad8bd
     isLoadingDirectory = true;
     setupDirectoryLoadingTimeout(BrowserWindow.fromWebContents(event.sender), folderPath);
 
@@ -1055,7 +913,6 @@
       message: "Scanning directory structure... (Press ESC to cancel)",
     });
 
-<<<<<<< HEAD
     currentProgress = { directories: 0, files: 0 };
 
     // Clear ignore cache if ignore settings were modified
@@ -1087,12 +944,6 @@
       folderPath.folderPath,
       folderPath.ignoreMode
     );
-=======
-    // Process files with async/await
-    const rootDir = ensureAbsolutePath(folderPath);
-    const ignoreFilter = loadGitignore(rootDir);
-    const files = await readFilesRecursively(rootDir, rootDir, ignoreFilter, BrowserWindow.fromWebContents(event.sender));
->>>>>>> 1ecad8bd
     
     if (!isLoadingDirectory) {
       return;
