const { app, BrowserWindow, ipcMain, dialog, globalShortcut } = require("electron");
const fs = require("fs");
const path = require("path");
const os = require("os");

// Global variables for directory loading control
let isLoadingDirectory = false;
let loadingTimeoutId = null;
let currentWatcher = null;
const MAX_DIRECTORY_LOAD_TIME = 60000; // 60 seconds timeout

/**
 * Enhanced path handling functions for cross-platform compatibility
 */

/**
 * Normalize file paths to use forward slashes regardless of OS
 * This ensures consistent path formatting between main and renderer processes
 * Also handles UNC paths on Windows
 */
function normalizePath(filePath) {
  if (!filePath) return filePath;

  // Handle Windows UNC paths
  if (process.platform === 'win32' && filePath.startsWith('\\\\')) {
    // Preserve the UNC path format but normalize separators
    return '\\\\' + filePath.slice(2).replace(/\\/g, '/');
  }

  return filePath.replace(/\\/g, '/');
}

/**
 * Get the platform-specific path separator
 */
function getPathSeparator() {
  return path.sep;
}

/**
 * Ensures a path is absolute and normalized for the current platform
 * @param {string} inputPath - The path to normalize
 * @returns {string} - Normalized absolute path
 */
function ensureAbsolutePath(inputPath) {
  if (!path.isAbsolute(inputPath)) {
    inputPath = path.resolve(inputPath);
  }
  return normalizePath(inputPath);
}

/**
 * Safely joins paths across different platforms
 * @param {...string} paths - Path segments to join
 * @returns {string} - Normalized joined path
 */
function safePathJoin(...paths) {
  const joined = path.join(...paths);
  return normalizePath(joined);
}

/**
 * Safely calculates relative path between two paths
 * Handles different OS path formats and edge cases
 * @param {string} from - Base path
 * @param {string} to - Target path
 * @returns {string} - Normalized relative path
 */
function safeRelativePath(from, to) {
  // Normalize both paths to use the same separator format
  from = normalizePath(from);
  to = normalizePath(to);
  
  // Handle Windows drive letter case-insensitivity
  if (process.platform === 'win32') {
    from = from.toLowerCase();
    to = to.toLowerCase();
  }
  
  let relativePath = path.relative(from, to);
  return normalizePath(relativePath);
}

/**
 * Checks if a path is a valid path for the current OS
 * @param {string} pathToCheck - Path to validate
 * @returns {boolean} - True if path is valid
 */
function isValidPath(pathToCheck) {
  try {
    path.parse(pathToCheck);
    return true;
  } catch (err) {
    return false;
  }
}

// Add handling for the 'ignore' module
let ignore;
try {
  ignore = require("ignore");
  console.log("Successfully loaded ignore module");
} catch (err) {
  console.error("Failed to load ignore module:", err);
  // Simple fallback implementation for when the ignore module fails to load
  ignore = {
    // Simple implementation that just matches exact paths
    createFilter: () => {
      return (path) => !excludedFiles.includes(path);
    },
  };
  console.log("Using fallback for ignore module");
}

// Initialize tokenizer with better error handling
let tiktoken;

// Initialize chokidar for file watching
let chokidar;
try {
  // eslint-disable-next-line @typescript-eslint/no-var-requires
  chokidar = require('chokidar');
  console.log("Successfully loaded chokidar module");
} catch (err) {
  console.error("Failed to load chokidar module:", err);
  chokidar = null; // Set to null if loading fails
}
try {
  tiktoken = require("tiktoken");
  console.log("Successfully loaded tiktoken module");
} catch (err) {
  console.error("Failed to load tiktoken module:", err);
  tiktoken = null;
}

// Import the excluded files list
const { excludedFiles, binaryExtensions } = require("./excluded-files");

// Initialize the encoder once at startup with better error handling
let encoder;
try {
  if (tiktoken) {
    encoder = tiktoken.get_encoding("o200k_base"); // gpt-4o encoding
    console.log("Tiktoken encoder initialized successfully");
  } else {
    throw new Error("Tiktoken module not available");
  }
} catch (err) {
  console.error("Failed to initialize tiktoken encoder:", err);
  // Fallback to a simpler method if tiktoken fails
  console.log("Using fallback token counter");
  encoder = null;
}

// Max file size to read (5MB) - BINARY_EXTENSIONS constant removed
const MAX_FILE_SIZE = 5 * 1024 * 1024;

function createWindow() {
  // Check if we're starting in safe mode (Shift key pressed)
  const isSafeMode = process.argv.includes('--safe-mode');
  
  const mainWindow = new BrowserWindow({
    width: 1200,
    height: 800,
    webPreferences: {
      nodeIntegration: false,
      contextIsolation: true,
      preload: path.join(__dirname, "preload.js"),
      devTools: {
        isDevToolsExtension: false,
        htmlFullscreen: false,
      },
    },
  });

  // Pass the safe mode flag to the renderer
  mainWindow.webContents.once('did-finish-load', () => {
    mainWindow.webContents.send('startup-mode', { 
      safeMode: isSafeMode 
    });
  });

  // Register the escape key to cancel directory loading
  globalShortcut.register('Escape', () => {
    if (isLoadingDirectory) {
      cancelDirectoryLoading(mainWindow);
    }
  });

  // Clean up shortcuts when window is closed
  mainWindow.on('closed', () => {
    globalShortcut.unregisterAll();
    if (currentWatcher) {
      currentWatcher.close().then(() => console.log('File watcher closed.'));
    }
  });

  // Load the index.html file
  if (process.env.NODE_ENV === "development") {
    mainWindow.loadURL("http://localhost:5173");
    mainWindow.webContents.openDevTools();
  } else {
    mainWindow.loadFile(path.join(__dirname, "dist", "index.html"));
  }
}

/**
 * Processes a single file: reads stats, content, counts tokens, and checks ignore rules.
 * Used by both initial scan and live file watching.
 * @param {string} fullPath - Absolute path to the file.
 * @param {string} rootDir - Root directory for relative path calculation.
 * @param {object} ignoreFilter - The ignore filter instance.
 * @returns {Promise<object|null>} File data object or null if ignored/error.
 */
async function processSingleFile(fullPath, rootDir, ignoreFilter) {
  console.log(`Processing file: ${fullPath}`);
  try {
    // Ensure paths are absolute and normalized
    fullPath = ensureAbsolutePath(fullPath);
    rootDir = ensureAbsolutePath(rootDir);

    // Calculate relative path safely
    const relativePath = safeRelativePath(rootDir, fullPath);

    // Skip if invalid path or outside root
    if (!isValidPath(relativePath) || relativePath.startsWith('..')) {
      console.log('Skipping file outside root:', fullPath);
      return null;
    }

    // Check ignore rules
    if (ignoreFilter.ignores(relativePath)) {
      return null;
    }

    const stats = await fs.promises.stat(fullPath);
    const fileData = {
      name: path.basename(fullPath),
      path: normalizePath(fullPath),
      relativePath: relativePath,
      size: stats.size,
      isBinary: false,
      isSkipped: false,
      content: "",
      tokenCount: 0,
      excludedByDefault: shouldExcludeByDefault(fullPath, rootDir)
    };

    // Handle binary, large files, read content and count tokens
    if (stats.size > MAX_FILE_SIZE) {
      fileData.isSkipped = true;
      fileData.error = "File too large to process";
      return fileData;
    }

    // Check if file is binary
    const ext = path.extname(fullPath).substring(1).toLowerCase();
    if (binaryExtensions.includes(ext)) {
      fileData.isBinary = true;
      fileData.fileType = ext.toUpperCase();
      return fileData;
    }

    // Read file content
    const content = await fs.promises.readFile(fullPath, "utf8");
    fileData.content = content;
    fileData.tokenCount = countTokens(content);

    return fileData;
  } catch (err) {
    console.error(`Error processing single file ${fullPath}:`, err);
    // Return a skipped object on error to inform the UI
    return {
      name: path.basename(fullPath),
      path: normalizePath(fullPath),
      relativePath: safeRelativePath(rootDir, fullPath),
      size: 0,
      isBinary: false, // Assume not binary on error
      isSkipped: true,
      error: `Error: ${err.message}`,
      content: "",
      tokenCount: 0,
      excludedByDefault: shouldExcludeByDefault(fullPath, rootDir)
    };
  }
}

app.whenReady().then(() => {
  createWindow();

  app.on("activate", () => {
    if (BrowserWindow.getAllWindows().length === 0) createWindow();
  });
});

app.on("window-all-closed", () => {
  if (process.platform !== "darwin") {
    if (currentWatcher) {
      currentWatcher.close().then(() => console.log('File watcher closed before quit.'));
    }
    app.quit();
  }
});

// Handle folder selection
ipcMain.on("open-folder", async (event) => {
  const result = await dialog.showOpenDialog({
    properties: ["openDirectory"],
  });

  if (!result.canceled && result.filePaths && result.filePaths.length > 0) {
    const rawPath = result.filePaths[0]; // Get the raw path
    const normalizedPath = normalizePath(rawPath); // Normalize it immediately
    try {
      // Ensure we're only sending a string, not an object
      // Use the normalized path for logging and sending
      console.log("Sending folder-selected event with normalized path:", normalizedPath);
      event.sender.send("folder-selected", normalizedPath);
    } catch (err) {
      console.error("Error sending folder-selected event:", err);
      // Try a more direct approach as a fallback, still using normalized path
      event.sender.send("folder-selected", normalizedPath);
    }
  }
});

/**
 * Parse .gitignore file if it exists and create an ignore filter
 * Handles path normalization for cross-platform compatibility
 * 
 * @param {string} rootDir - The root directory containing .gitignore
 * @returns {object} - Configured ignore filter
 */
function loadGitignore(rootDir) {
  const ig = ignore();
  
  // Ensure root directory path is absolute and normalized
  rootDir = ensureAbsolutePath(rootDir);
  const gitignorePath = safePathJoin(rootDir, ".gitignore");

  if (fs.existsSync(gitignorePath)) {
    try {
      const gitignoreContent = fs.readFileSync(gitignorePath, "utf8");
      // Split content into lines and normalize path separators
      const normalizedPatterns = gitignoreContent
        .split(/\r?\n/)
        .map(pattern => pattern.trim())
        .filter(pattern => pattern && !pattern.startsWith('#'))
        .map(pattern => normalizePath(pattern));

      ig.add(normalizedPatterns);
    } catch (err) {
      console.error("Error reading .gitignore:", err);
    }
  }

  // Add some default ignores that are common
  ig.add([
    ".git",
    "node_modules",
    ".DS_Store",
    // Add Windows-specific files to ignore
    "Thumbs.db",
    "desktop.ini",
    // Add common IDE files
    ".idea",
    ".vscode",
    // Add common build directories
    "dist",
    "build",
    "out"
  ]);

  // Normalize and add the excludedFiles patterns
  const normalizedExcludedFiles = excludedFiles.map(pattern => normalizePath(pattern));
  ig.add(normalizedExcludedFiles);

  return ig;
}

// Check if file is binary based on extension
function isBinaryFile(filePath) {
  const ext = path.extname(filePath).toLowerCase();
  // Use imported binaryExtensions directly
  return binaryExtensions.includes(ext);
}

// Count tokens using tiktoken with o200k_base encoding
function countTokens(text) {
  // Simple fallback implementation if encoder fails
  if (!encoder) {
    return Math.ceil(text.length / 4);
  }

  try {
    // Remove any special tokens that might cause issues
    const cleanText = text.replace(/<\|endoftext\|>/g, '');
    const tokens = encoder.encode(cleanText);
    return tokens.length;
  } catch (err) {
    console.error("Error counting tokens:", err);
    // Fallback to character-based estimation on error
    return Math.ceil(text.length / 4);
  }
}

/**
 * Recursively reads files from a directory with chunked processing and cancellation support.
 * Implements several performance and safety features:
 * - Processes files in small chunks to maintain UI responsiveness
 * - Supports immediate cancellation at any point
 * - Handles binary files and large files appropriately
 * - Respects .gitignore and custom exclusion patterns
 * - Provides progress updates to the UI
 * - Handles cross-platform path issues including UNC paths
 * 
 * @param {string} dir - The directory to process
 * @param {string} rootDir - The root directory (used for relative path calculations)
 * @param {object} ignoreFilter - The ignore filter instance for file exclusions
 * @param {BrowserWindow} window - The Electron window instance for sending updates
 * @returns {Promise<Array>} Array of processed file objects
 */
async function readFilesRecursively(dir, rootDir, ignoreFilter, window) {
  if (!isLoadingDirectory) return [];
  
  // Ensure absolute and normalized paths
  dir = ensureAbsolutePath(dir);
  rootDir = ensureAbsolutePath(rootDir || dir);
  ignoreFilter = ignoreFilter || loadGitignore(rootDir);

  let results = [];
  let processedFiles = 0;
  const CHUNK_SIZE = 20;

  try {
    const dirents = await fs.promises.readdir(dir, { withFileTypes: true });
    if (!isLoadingDirectory) return results;

    const directories = dirents.filter(dirent => dirent.isDirectory());
    const files = dirents.filter(dirent => dirent.isFile());

    // Process directories first
    for (const dirent of directories) {
      if (!isLoadingDirectory) return results;

      const fullPath = safePathJoin(dir, dirent.name);
      // Calculate relative path safely
      const relativePath = safeRelativePath(rootDir, fullPath);

      // Skip PasteMax app directories and invalid paths
      if (fullPath.includes('.app') || fullPath === app.getAppPath() || 
          !isValidPath(relativePath) || relativePath.startsWith('..')) {
        console.log('Skipping directory:', fullPath);
        continue;
      }

      // Only process if not ignored
      if (!ignoreFilter.ignores(relativePath)) {
        const subResults = await readFilesRecursively(fullPath, rootDir, ignoreFilter, window);
        if (!isLoadingDirectory) return results;
        results = results.concat(subResults);
      }

      window.webContents.send("file-processing-status", {
        status: "processing",
        message: `Scanning directories... (Press ESC to cancel)`,
      });
    }

    // Process files in chunks
    for (let i = 0; i < files.length; i += CHUNK_SIZE) {
      if (!isLoadingDirectory) return results;

      const chunk = files.slice(i, i + CHUNK_SIZE);
      
      const chunkPromises = chunk.map(async (dirent) => {
        if (!isLoadingDirectory) return null;

        const fullPath = safePathJoin(dir, dirent.name);
        // Calculate relative path safely
        const relativePath = safeRelativePath(rootDir, fullPath);

        // Skip PasteMax app files and invalid paths
        if (fullPath.includes('.app') || fullPath === app.getAppPath() || 
            !isValidPath(relativePath) || relativePath.startsWith('..')) {
          console.log('Skipping file:', fullPath);
          return null;
        }

        if (ignoreFilter.ignores(relativePath)) {
          return null;
        }

        try {
          const stats = await fs.promises.stat(fullPath);
          if (!isLoadingDirectory) return null;
          
          if (stats.size > MAX_FILE_SIZE) {
            return {
              name: dirent.name,
              path: normalizePath(fullPath),
              relativePath: relativePath,
              tokenCount: 0,
              size: stats.size,
              content: "",
              isBinary: false,
              isSkipped: true,
              error: "File too large to process"
            };
          }

          if (isBinaryFile(fullPath)) {
            return {
              name: dirent.name,
              path: normalizePath(fullPath),
              relativePath: relativePath,
              tokenCount: 0,
              size: stats.size,
              content: "",
              isBinary: true,
              isSkipped: false,
              fileType: path.extname(fullPath).substring(1).toUpperCase()
            };
          }

          const fileContent = await fs.promises.readFile(fullPath, "utf8");
          if (!isLoadingDirectory) return null;
          
          return {
            name: dirent.name,
            path: normalizePath(fullPath),
            relativePath: relativePath,
            content: fileContent,
            tokenCount: countTokens(fileContent),
            size: stats.size,
            isBinary: false,
            isSkipped: false
          };
        } catch (err) {
          console.error(`Error reading file ${fullPath}:`, err);
          return {
            name: dirent.name,
            path: normalizePath(fullPath),
            relativePath: relativePath,
            tokenCount: 0,
            size: 0,
            isBinary: false,
            isSkipped: true,
            error: err.code === 'EPERM' ? "Permission denied" : 
                   err.code === 'ENOENT' ? "File not found" : 
                   "Could not read file"
          };
        }
      });

      const chunkResults = await Promise.all(chunkPromises);
      if (!isLoadingDirectory) return results;
      
      results = results.concat(chunkResults.filter(result => result !== null));
      processedFiles += chunk.length;
      
      window.webContents.send("file-processing-status", {
        status: "processing",
        message: `Processing files... ${processedFiles}/${files.length} (Press ESC to cancel)`,
      });
    }
  } catch (err) {
    console.error(`Error reading directory ${dir}:`, err);
    if (err.code === 'EPERM' || err.code === 'EACCES') {
      console.log(`Skipping inaccessible directory: ${dir}`);
      return results;
    }
  }

  return results;
}

// Modify the request-file-list handler to use async/await
ipcMain.on("request-file-list", async (event, folderPath) => {
  // Prevent processing if already loading - Simply return if busy
  if (isLoadingDirectory) {
<<<<<<< HEAD
    console.log("Already processing a directory, cancelling previous operation");
    if (currentWatcher) {
      await currentWatcher.close();
      currentWatcher = null;
    }
    cancelDirectoryLoading(BrowserWindow.fromWebContents(event.sender));
    // Wait a bit before starting new operation
    await new Promise(resolve => setTimeout(resolve, 100));
=======
    console.log("Already processing a directory, ignoring new request for:", folderPath);
    // Optionally send a status update to the renderer
    const window = BrowserWindow.fromWebContents(event.sender);
    if (window && window.webContents && !window.webContents.isDestroyed()) {
      window.webContents.send("file-processing-status", {
        status: "busy",
        message: "Already processing another directory. Please wait.",
      });
    }
    return; // Exit the handler
>>>>>>> 094f1841
  }

  try {
    // Close previous watcher if it exists
    if (currentWatcher) {
      await currentWatcher.close();
      currentWatcher = null;
    }
    isLoadingDirectory = true;

    // Set up the timeout for directory loading
    setupDirectoryLoadingTimeout(BrowserWindow.fromWebContents(event.sender), folderPath);

    // Send initial progress update
    event.sender.send("file-processing-status", {
      status: "processing",
      message: "Scanning directory structure... (Press ESC to cancel)",
    });

    // Process files with async/await
    const rootDir = ensureAbsolutePath(folderPath);
    const ignoreFilter = loadGitignore(rootDir);
    const files = await readFilesRecursively(rootDir, rootDir, ignoreFilter, BrowserWindow.fromWebContents(event.sender));
    
    // If loading was cancelled, return early
    if (!isLoadingDirectory) {
      return;
    }

    // Clear the timeout and loading flag
    if (loadingTimeoutId) {
      clearTimeout(loadingTimeoutId);
      loadingTimeoutId = null;
    }
    isLoadingDirectory = false;

    // Update with processing complete status
    event.sender.send("file-processing-status", {
      status: "complete",
      message: `Found ${files.length} files`,
    });

    // Process the files to ensure they're serializable
    const serializedFiles = files.map(file => ({
      path: file.path, // Keep the full path
      relativePath: file.relativePath, // Use the relative path for display
      name: file.name,
      size: file.size,
      isDirectory: file.isDirectory,
      extension: path.extname(file.name).toLowerCase(),
      excluded: shouldExcludeByDefault(file.path, folderPath),
      content: file.content,
      tokenCount: file.tokenCount,
      isBinary: file.isBinary,
      isSkipped: file.isSkipped,
      error: file.error,
    }));

    event.sender.send("file-list-data", serializedFiles);

    // Start the file watcher only if chokidar loaded successfully
    if (chokidar) {
      console.log(`Starting file watcher for: ${rootDir}`);
      currentWatcher = chokidar.watch(rootDir, {
        ignored: (filePath) => {
          const absolutePath = ensureAbsolutePath(filePath);
          let relative = ''; // Initialize relative path

          try {
            relative = safeRelativePath(rootDir, absolutePath);
          } catch (err) {
            console.error(`Error calculating relative path for ${absolutePath} from ${rootDir}:`, err);
            return true; // Ignore if path calculation fails
          }

          // If relative path is empty, it's the root dir itself.
          // Don't pass empty string to ignores(). The root itself shouldn't be ignored by rules.
          if (relative === '') {
            return false; // Don't ignore the root directory based on patterns
          }

          const isInvalidOrOutside = !isValidPath(relative) || relative.startsWith('..');
          let isIgnoredByRules = false;

          if (!isInvalidOrOutside) {
            try {
              // Ensure ignoreFilter exists before calling ignores
              if (ignoreFilter && typeof ignoreFilter.ignores === 'function') {
                 isIgnoredByRules = ignoreFilter.ignores(relative); // 'relative' is guaranteed not empty here
              } else {
                 console.warn('ignoreFilter or ignoreFilter.ignores is not available.');
                 return true;
              }
            } catch(err) {
               console.error(`Error checking ignore rules for relative path '${relative}':`, err);
               return true; // Ignore if rules check fails
            }
          }

          const isIgnored = isInvalidOrOutside || isIgnoredByRules;
          return isIgnored;
        },
        ignoreInitial: true,
        persistent: true,
        awaitWriteFinish: {
          stabilityThreshold: 500,
          pollInterval: 100
        },
        depth: 99
      });

      currentWatcher
        .on('add', async (filePath) => {
          const normalizedPath = normalizePath(filePath);
          console.log(`<<< CHOKIDAR EVENT: add - ${normalizedPath} >>>`);
          const fileData = await processSingleFile(normalizedPath, rootDir, ignoreFilter);
          if (fileData) { // Send update even if skipped
            console.log(`[Watcher Sending IPC] file-added for ${normalizedPath}`);
            event.sender.send('file-added', fileData);
          }
        })
        .on('change', async (filePath) => {
          const normalizedPath = normalizePath(filePath);
          console.log(`<<< CHOKIDAR EVENT: change - ${normalizedPath} >>>`);
          const fileData = await processSingleFile(normalizedPath, rootDir, ignoreFilter);
          if (fileData) { // Send update even if skipped
            event.sender.send('file-updated', fileData);
          }
        })
        .on('unlink', (filePath) => {
          const normalizedPath = normalizePath(filePath);
          console.log(`<<< CHOKIDAR EVENT: unlink - ${normalizedPath} >>>`);
          event.sender.send('file-removed', normalizedPath);
        })
        .on('error', (error) => {
          console.error(`<<< CHOKIDAR ERROR: ${error} >>>`);
        })
        .on('ready', () => console.log('Initial scan complete. File watcher is ready.'));
    } else {
      console.warn("Chokidar module not available, live file watching disabled.");
    }
  } catch (err) {
    console.error("Error processing file list:", err);
    isLoadingDirectory = false; // Reset flag on error

    if (loadingTimeoutId) {
      clearTimeout(loadingTimeoutId);
      loadingTimeoutId = null;
    }

    event.sender.send("file-processing-status", {
      status: "error",
      message: `Error: ${err.message}`,
    });
  } finally {
    // Ensure the flag is always reset, even on error or cancellation
    isLoadingDirectory = false;
    if (loadingTimeoutId) {
      clearTimeout(loadingTimeoutId);
      loadingTimeoutId = null;
    }
  }
});

// Add handler for cancel-directory-loading event
ipcMain.on("cancel-directory-loading", (event) => {
  cancelDirectoryLoading(BrowserWindow.fromWebContents(event.sender));
});

/**
 * Determines if a file should be excluded based on gitignore patterns and default rules.
 * Handles cross-platform path issues including UNC paths and network shares.
 * 
 * @param {string} filePath - The full path of the file to check
 * @param {string} rootDir - The root directory for relative path calculation
 * @returns {boolean} True if the file should be excluded
 */
function shouldExcludeByDefault(filePath, rootDir) {
  // Ensure paths are absolute and normalized
  filePath = ensureAbsolutePath(filePath);
  rootDir = ensureAbsolutePath(rootDir);
  
  // Calculate relative path safely
  const relativePath = safeRelativePath(rootDir, filePath);
  
  // Don't process paths outside the root directory or invalid paths
  if (!isValidPath(relativePath) || relativePath.startsWith('..')) {
    return true;
  }

  // Handle Windows-specific paths
  if (process.platform === 'win32') {
    // Skip system files and folders
    if (/^(CON|PRN|AUX|NUL|COM[1-9]|LPT[1-9])$/i.test(path.basename(filePath))) {
      return true;
    }
    
    // Skip Windows system directories
    if (filePath.toLowerCase().includes('\\windows\\') || 
        filePath.toLowerCase().includes('\\system32\\')) {
      return true;
    }
  }

  // Handle macOS-specific paths
  if (process.platform === 'darwin') {
    // Skip macOS system files
    if (filePath.includes('/.Spotlight-') || 
        filePath.includes('/.Trashes') || 
        filePath.includes('/.fseventsd')) {
      return true;
    }
  }

  // Handle Linux-specific paths
  if (process.platform === 'linux') {
    // Skip Linux system directories
    if (filePath.startsWith('/proc/') || 
        filePath.startsWith('/sys/') || 
        filePath.startsWith('/dev/')) {
      return true;
    }
  }

  const ig = ignore().add(excludedFiles);
  return ig.ignores(relativePath);
}

// Add a debug handler for file selection
ipcMain.on("debug-file-selection", (event, data) => {
  console.log("DEBUG - File Selection:", data);
});

/**
 * Handles the cancellation of directory loading operations.
 * Ensures clean cancellation by:
 * - Clearing all timeouts
 * - Resetting loading flags
 * - Notifying the UI immediately
 * 
 * @param {BrowserWindow} window - The Electron window instance to send updates to
 */
function cancelDirectoryLoading(window) {
  if (!isLoadingDirectory) return;

  console.log("Cancelling directory loading process immediately");
  // Ensure flag is reset here as well
  isLoadingDirectory = false;

  if (loadingTimeoutId) {
    clearTimeout(loadingTimeoutId);
    loadingTimeoutId = null;
  }

  // Send cancellation message immediately
  // Add checks for window validity
  if (window && window.webContents && !window.webContents.isDestroyed()) {
    window.webContents.send("file-processing-status", {
      status: "cancelled",
      message: "Directory loading cancelled",
    });
  } else {
    console.log("Window not available to send cancellation status.");
  }
}

/**
 * Sets up a safety timeout for directory loading operations.
 * Prevents infinite loading by automatically cancelling after MAX_DIRECTORY_LOAD_TIME.
 * 
 * @param {BrowserWindow} window - The Electron window instance
 * @param {string} folderPath - The path being processed (for logging)
 */
function setupDirectoryLoadingTimeout(window, folderPath) {
  // Clear any existing timeout
  if (loadingTimeoutId) {
    clearTimeout(loadingTimeoutId);
  }
  
  // Set a new timeout
  loadingTimeoutId = setTimeout(() => {
    console.log(`Directory loading timed out after ${MAX_DIRECTORY_LOAD_TIME / 1000} seconds: ${folderPath}`);
    // Call cancelDirectoryLoading which now resets the flag
    cancelDirectoryLoading(window);
  }, MAX_DIRECTORY_LOAD_TIME);
}<|MERGE_RESOLUTION|>--- conflicted
+++ resolved
@@ -579,16 +579,10 @@
 ipcMain.on("request-file-list", async (event, folderPath) => {
   // Prevent processing if already loading - Simply return if busy
   if (isLoadingDirectory) {
-<<<<<<< HEAD
-    console.log("Already processing a directory, cancelling previous operation");
     if (currentWatcher) {
       await currentWatcher.close();
       currentWatcher = null;
     }
-    cancelDirectoryLoading(BrowserWindow.fromWebContents(event.sender));
-    // Wait a bit before starting new operation
-    await new Promise(resolve => setTimeout(resolve, 100));
-=======
     console.log("Already processing a directory, ignoring new request for:", folderPath);
     // Optionally send a status update to the renderer
     const window = BrowserWindow.fromWebContents(event.sender);
@@ -599,7 +593,6 @@
       });
     }
     return; // Exit the handler
->>>>>>> 094f1841
   }
 
   try {
